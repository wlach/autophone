--- conflicted
+++ resolved
@@ -78,13 +78,7 @@
                                                self.phone_cfg['sutcmdport'],
                                                job['androidprocname'])
 
-<<<<<<< HEAD
-                    androidutils.remove_sessionstore_files_adb(
-                        self.phone_cfg['serial'],
-                        procname=job['androidprocname'])
-=======
                     self.remove_sessionstore_files()
->>>>>>> 7f399c2f
 
                     # Ensure we succeeded - no 0's reported
                     if (throbberstart and
